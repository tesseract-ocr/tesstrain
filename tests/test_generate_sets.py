# -*- coding: utf-8 -*-
"""Specification for Generation of training data sets"""

import os
import pathlib
import shutil

from cv2 import (
    cv2
)
import pytest
import numpy as np
import lxml.etree as etree

<<<<<<< HEAD
from sets.training_sets import (
=======
from generate_sets import (
>>>>>>> f7fe5e5d
    TrainingSets,
    XML_NS
)

RES_ROOT = os.path.join('tests', 'resources')

GT_SUFFIX = '.gt.txt'
OCR_TRANSK_IMAG = '288652.jpg'
OCR_TRANSK_DATA = '288652.xml'
OCR_D_PAGE_DATA = 'OCR-RESULT_0001.xml'


def generate_image(path_image, words, columns, rows, params=None):
    """Generate synthetic in-memory image data"""

    arr_floats = np.random.rand(rows, columns) * 255
    arr_ints = arr_floats.astype(np.uint8)
    if words:
        for word in words:
            render_text = word[1]
            origin = (word[0][0] + 10, word[0][1] + 10)
            arr_ints = cv2.putText(
                arr_ints, render_text, origin, cv2.FONT_HERSHEY_COMPLEX, 1.0, (0, 0, 0), 3, bottomLeftOrigin=False)

    cv2.imwrite(str(path_image), arr_ints, params)
    return path_image


def extract_words(path_xml_data):
    """Get origin and textdata for all words in path_data"""

    words = []
    root = etree.parse(str(path_xml_data)).getroot()
    root_tag = root.xpath('namespace-uri(.)')
    ns_prefix = [k for (k, v) in XML_NS.items() if v == root_tag][0]
    if 'alto' in ns_prefix:
        strings = root.findall(f'.//{ns_prefix}:String', XML_NS)
        words = [((int(s.attrib['HPOS']), int(s.attrib['VPOS'])),
                  s.attrib['CONTENT']) for s in strings]
    elif ns_prefix in ('page2013', 'page2019'):
        page_words = root.findall(f'.//{ns_prefix}:Word', XML_NS)
        for page_word in page_words:
            txt = page_word.find(f'.//{ns_prefix}:Unicode', XML_NS).text
            p1 = page_word.find(
                f'{ns_prefix}:Coords',
                XML_NS).attrib['points'].split()[0]
            origin = (int(p1.split(',')[0]), int(p1.split(',')[1]))
            words.append((origin, txt))

    return words


@pytest.fixture(name='fixture_alto_tif')
def _fixture_alto_tif(tmpdir):
    res_alto = os.path.join(RES_ROOT, 'xml', '1667522809_J_0073_0512.xml')
    path = tmpdir.mkdir('training').join('1667522809_J_0073_0512.xml')
    shutil.copyfile(res_alto, path)

    words = extract_words(path)

    file_path = tmpdir.mkdir('scan').join('1667522809_J_0073_0512.tif')
    tif_params = [
        cv2.IMWRITE_TIFF_RESUNIT,
        2,
        cv2.IMWRITE_TIFF_XDPI,
        300,
        cv2.IMWRITE_TIFF_YDPI,
        300]

    # 6619x9976px
    generate_image(
        file_path,
        words=words,
        columns=6619,
        rows=9976,
        params=tif_params)

    return str(path)


def test_create_sets_from_alto_and_tif(fixture_alto_tif):
    """Create text-image pairs from ALTO V3 and TIF"""

    path_input_dir = os.path.dirname(fixture_alto_tif)
    path_input_parent = pathlib.Path(path_input_dir).parent
    path_tif = os.path.join(
        path_input_parent,
        'scan',
        '1667522809_J_0073_0512.tif')
    assert os.path.exists(path_tif)

    training_data = TrainingSets(fixture_alto_tif, path_tif)
    data = training_data.create(
        min_chars=32, folder_out=path_input_dir, summary=True)

    # assert
    assert len(data) == 225
    path_items = os.listdir(os.path.dirname(fixture_alto_tif))
    tifs = [tif for tif in path_items if str(tif).endswith(".tif")]
    assert len(tifs) == 225
    lines = [txt for txt in path_items if str(txt).endswith(GT_SUFFIX)]

    # one more txt since summery
    assert len(lines) == 226


@pytest.fixture(name='fixture_page2013_jpg')
def _fixture_page2013_jpg(tmpdir):

    res = os.path.join(RES_ROOT, 'xml', OCR_TRANSK_DATA)
    path_page = tmpdir.mkdir('training').join(OCR_TRANSK_DATA)
    shutil.copyfile(res, path_page)

    words = extract_words(path_page)

    file_path = tmpdir.mkdir('images').join(OCR_TRANSK_IMAG)

    # 2257x3062px
    generate_image(file_path, words=words, columns=2091, rows=2938)

    return str(path_page)


def test_create_sets_from_page2013_and_jpg(fixture_page2013_jpg):
    """Create text-image pairs from PAGE2013 and JPG with defaults"""

    path_input_dir = os.path.dirname(fixture_page2013_jpg)
    path_input_parent = pathlib.Path(path_input_dir).parent
    path_image = os.path.join(path_input_parent, 'images', OCR_TRANSK_IMAG)
    assert os.path.exists(path_image)

    # act
    training_data = TrainingSets(fixture_page2013_jpg, path_image)
    data = training_data.create(
        min_chars=8, folder_out=path_input_dir, summary=True, reorder=True)

    # assert
    assert len(data) == 32
    path_items = os.listdir(os.path.dirname(fixture_page2013_jpg))
    assert len([tif for tif in path_items if str(tif).endswith(".tif")]) == 32
    txt_files = sorted(
        [txt for txt in path_items if str(txt).endswith(GT_SUFFIX)])

    # additional summary written
    assert len(txt_files) == 33

    # assert mixed content
    with open(os.path.join(os.path.dirname(fixture_page2013_jpg), txt_files[2])) as txt_file:
        arab = txt_file.readline().strip()
        assert 'XIX' in arab


def test_create_sets_from_page2013_and_jpg_no_summary(
        fixture_page2013_jpg):
    """Create text-image pairs from PAGE2013 and JPG without summary"""

    path_input_dir = os.path.dirname(fixture_page2013_jpg)
    path_input_parent = pathlib.Path(path_input_dir).parent
    path_image = os.path.join(path_input_parent, 'images', OCR_TRANSK_IMAG)
    assert os.path.exists(path_image)

    # act
    training_data = TrainingSets(fixture_page2013_jpg, path_image)
    data = training_data.create(
        min_chars=8, folder_out=path_input_dir, summary=False, reorder=True)

    # assert
    expected_len = 32
    assert len(data) == expected_len
    path_items = os.listdir(os.path.dirname(fixture_page2013_jpg))
    tifs = [tif for tif in path_items if str(tif).endswith(".tif")]
    assert len(tifs) == expected_len
    txt_files = [txt for txt in path_items if str(txt).endswith(GT_SUFFIX)]
    assert len(txt_files) == expected_len

    # no summary written
    assert len(txt_files) == 32


@pytest.fixture(name='fixture_page2019_png')
def _fixture_page2019_png(tmpdir):

    res = os.path.join(RES_ROOT, 'xml', OCR_D_PAGE_DATA)
    path_page = tmpdir.mkdir('training').join(OCR_D_PAGE_DATA)
    shutil.copyfile(res, path_page)

    words = extract_words(path_page)

    file_path = tmpdir.mkdir('images').join('OCR-RESULT_0001.png')

    # 2257x3062px
    generate_image(file_path, words=words, columns=2164, rows=2448)

    return str(path_page)


def test_create_sets_from_page2019_and_png(fixture_page2019_png):
    """Create text-image pairs from PAGE2013 and JPG without summary"""

    path_input_dir = os.path.dirname(fixture_page2019_png)
    path_input_parent = pathlib.Path(path_input_dir).parent
    path_image = os.path.join(
        path_input_parent,
        'images',
        'OCR-RESULT_0001.png')
    assert os.path.exists(path_image)

    # act
    training_data = TrainingSets(fixture_page2019_png, path_image)
    data = training_data.create(
        min_chars=8, summary=True,
        folder_out=path_input_dir)

    # assert
    expected_len = 33
    assert len(data) == expected_len
    path_items = os.listdir(os.path.dirname(fixture_page2019_png))
    tifs = [tif for tif in path_items if str(tif).endswith(".tif")]
    assert len(tifs) == expected_len

    txt_files = [txt for txt in path_items if str(txt).endswith(GT_SUFFIX)]

    # summary written
    assert len(txt_files) == 34


@pytest.fixture(name="fixture_ocrd_workspace")
def _fixture_ocrd_workspace(tmpdir):
    res = os.path.join(RES_ROOT, 'xml', OCR_D_PAGE_DATA)
    path_page = tmpdir.mkdir('OCR-RESULT').join(OCR_D_PAGE_DATA)
    shutil.copyfile(res, path_page)
    words = extract_words(path_page)
    file_path = tmpdir.mkdir('OCR-D-IMG-PNG').join('OCR-D-IMG-PNG_0001.png')
    generate_image(file_path, words=words, columns=2164, rows=2448)
    return str(path_page)


def test_create_sets_from_ocrd_workdspace(fixture_ocrd_workspace):
    """Create Training data with default OCR-D-Workspace"""

    # arrange
    path_input_dir = os.path.dirname(fixture_ocrd_workspace)

    # act
    training_data = TrainingSets(fixture_ocrd_workspace, None)
    data = training_data.create(min_chars=8, folder_out=path_input_dir)

    # assert
    assert len(data) == 33


@pytest.fixture(name="fixture_ocrd_workspace_invalid")
def _fixture_ocrd_workspace_invalid(tmpdir):
    res = os.path.join(RES_ROOT, 'xml', OCR_D_PAGE_DATA)
    path_page = tmpdir.mkdir('OCR-RESULT').join(OCR_D_PAGE_DATA)
    shutil.copyfile(res, path_page)
    return str(path_page)


def test_create_sets_from_ocrd_workdspace_fails(fixture_ocrd_workspace_invalid):
    """Create Training data fails because OCR-D-Workspace misses image"""

    # act
    with pytest.raises(RuntimeError) as excinfo:
        TrainingSets(fixture_ocrd_workspace_invalid, None)

    # assert
    assert 'invalid image_path' in str(excinfo.value)<|MERGE_RESOLUTION|>--- conflicted
+++ resolved
@@ -12,11 +12,7 @@
 import numpy as np
 import lxml.etree as etree
 
-<<<<<<< HEAD
-from sets.training_sets import (
-=======
 from generate_sets import (
->>>>>>> f7fe5e5d
     TrainingSets,
     XML_NS
 )
@@ -151,7 +147,7 @@
     # act
     training_data = TrainingSets(fixture_page2013_jpg, path_image)
     data = training_data.create(
-        min_chars=8, folder_out=path_input_dir, summary=True, reorder=True)
+        min_chars=8, folder_out=path_input_dir, summary=True, revert=True)
 
     # assert
     assert len(data) == 32
@@ -181,7 +177,7 @@
     # act
     training_data = TrainingSets(fixture_page2013_jpg, path_image)
     data = training_data.create(
-        min_chars=8, folder_out=path_input_dir, summary=False, reorder=True)
+        min_chars=8, folder_out=path_input_dir, summary=False, revert=True)
 
     # assert
     expected_len = 32
