# (C) Copyright 2014, Google Inc.
# (C) Copyright 2018, James R Barlow
# Licensed under the Apache License, Version 2.0 (the "License");
# you may not use this file except in compliance with the License.
# You may obtain a copy of the License at
# http://www.apache.org/licenses/LICENSE-2.0
# Unless required by applicable law or agreed to in writing, software
# distributed under the License is distributed on an "AS IS" BASIS,
# WITHOUT WARRANTIES OR CONDITIONS OF ANY KIND, either express or implied.
# See the License for the specific language governing permissions and
# limitations under the License.
#
# For a detailed description of the phases, see
# https://tesseract-ocr.github.io/tessdoc/Training-Tesseract.html.
#

import argparse
import atexit
import concurrent.futures
import logging
import os
import pathlib
import platform
import shutil
import subprocess
import sys
from datetime import date
from operator import itemgetter
from tempfile import TemporaryDirectory, mkdtemp

from tqdm import tqdm

from language_specific import VERTICAL_FONTS

log = logging.getLogger(__name__)


class TrainingArgs(argparse.Namespace):
    def __init__(self):
        super(TrainingArgs, self).__init__()
        self.uname = platform.uname().system.lower()
        self.lang_code = "eng"
        self.timestamp = str(date.today())

        self._font_config_cache = TemporaryDirectory(prefix="font_tmp")
        self.font_config_cache = self._font_config_cache.name
        self.fonts_dir = (
            "/Library/Fonts/" if "darwin" in self.uname else "/usr/share/fonts/"
        )

        self.max_pages = 0
        self.save_box_tiff = False
        self.overwrite = False
        self.linedata = False
        self.run_shape_clustering = False
        self.extract_font_properties = True
        self.distort_image = False

    def __eq__(self, other):
        return (argparse.Namespace.__eq__(self, other) and
        self.uname == other.uname and self.lang_code == other.lang_code and
        self.timestamp == other.timestamp and self.font_config_cache == other.font_config_cache and
        self.fonts_dir == other.fonts_dir and self.max_pages == other.max_pages and
        self.save_box_tiff == other.save_box_tiff and self.overwrite == other.overwrite and
        self.linedata == other.linedata and self.run_shape_clustering == other.run_shape_clustering and
        self.extract_font_properties == other.extract_font_properties and
        self.distort_image == other.distort_image)


def err_exit(msg):
    log.critical(msg)
    sys.exit(1)


# Helper function to run a command and append its output to a log. Aborts early
# if the program file is not found.
# Usage: run_command CMD ARG1 ARG2...
def run_command(cmd, *args, env=None):
    for d in ("", "api/", "training/"):
        testcmd = shutil.which(f"{d}{cmd}")
        if shutil.which(testcmd):
            cmd = testcmd
            break
    if not shutil.which(cmd):
        err_exit(f"{cmd} not found")

    log.debug(f"Running {cmd}")
    args = list(args)
    for idx, arg in enumerate(args):
        log.debug(arg)
        # Workaround for https://bugs.python.org/issue33617
        # TypeError: argument of type 'WindowsPath' is not iterable
        if isinstance(arg, pathlib.WindowsPath):
            args[idx] = str(arg)

    proc = subprocess.run(
        [cmd, *args], stdout=subprocess.PIPE, stderr=subprocess.STDOUT, env=env
    )
    proclog = logging.getLogger(cmd)
    if proc.returncode == 0:
        proclog.debug(proc.stdout.decode("utf-8", errors="replace"))
    else:
        try:
            proclog.error(proc.stdout.decode("utf-8", errors="replace"))
        except Exception as e:
            proclog.error(e)
        err_exit(f"Program {cmd} failed with return code {proc.returncode}. Abort.")


# Check if all the given files exist, or exit otherwise.
# Used to check required input files and produced output files in each phase.
# Usage: check_file_readable FILE1 FILE2...
def check_file_readable(*filenames):
    if isinstance(filenames, (str, pathlib.Path)):
        filenames = [filenames]
    for filename in filenames:
        try:
            with pathlib.Path(filename).open():
                pass
        except FileNotFoundError:
            err_exit(f"Required/expected file '{filename}' does not exist")
        except PermissionError:
            err_exit(f"{filename} is not readable")
        except IOError as e:
            err_exit(f"{filename} IO Error: {str(e)}")
    return True


parser = argparse.ArgumentParser(
    epilog="""
    The font names specified in --fontlist need to be recognizable by Pango using
    fontconfig. An easy way to list the canonical names of all fonts available on
    your system is to run text2image with --list_available_fonts and the
    appropriate --fonts_dir path.
    """
)
parser.add_argument(
    "--fontlist",
    dest="fonts",
    nargs="+",
    type=str,
    help="A list of fontnames to train on.",
)
parser.add_argument("--fonts_dir", help="Path to font files.")
parser.add_argument("--tmp_dir", help="Path to temporary training directory.")
parser.add_argument(
    "--lang", metavar="LANG_CODE", dest="lang_code", help="ISO 639 code."
)
parser.add_argument(
    "--langdata_dir",
    metavar="DATADIR",
    help="Path to tesseract/training/langdata directory.",
)
parser.add_argument("--maxpages", type=int, dest="max_pages")
parser.add_argument(
    "--output_dir", metavar="OUTPUTDIR", help="Location of output traineddata file."
)
parser.add_argument(
    "--overwrite", action="store_true", help="Safe to overwrite files in output_dir."
)
parser.add_argument(
    "--save_box_tiff",
    action="store_true",
    help="Save box/tiff pairs along with lstmf files.",
)
parser.add_argument(
    "--linedata_only",
    dest="linedata",
    action="store_true",
    help="Only generate training data for lstmtraining.",
)

inputdata_group = parser.add_argument_group(
    "inputdata",
    "OPTIONAL flags for input data. If unspecified we will look for them in the langdata_dir directory.",
)
inputdata_group.add_argument(
    "--training_text", metavar="TEXTFILE", help="Text to render and use for training."
)
inputdata_group.add_argument(
    "--wordlist",
    dest="wordlist_file",
    metavar="WORDFILE",
    help="Word list for the language ordered by decreasing frequency.",
)

parser.add_argument("--extract_font_properties", action="store_true")
parser.add_argument(
    "--noextract_font_properties", dest="extract_font_properties", action="store_false"
)

parser.add_argument(
    "--distort_image", dest="distort_image", action="store_true"
)

tessdata_group = parser.add_argument_group(
    "tessdata",
    "OPTIONAL flag to specify location of existing traineddata files, required during feature extraction. If unspecified will use TESSDATA_PREFIX defined in the current environment.",
)
tessdata_group.add_argument(
    "--tessdata_dir",
    metavar="TESSDATADIR",
    help="Path to tesseract/tessdata directory.",
)

parser.add_argument(
    "--exposures",
    metavar="EXPOSURES",
    action="append",
    nargs="+",
    help="A list of exposure levels to use (e.g. -1,0,1).",
)

parser.add_argument(
    "--ptsize",
    metavar="PT_SIZE",
    type=int,
    default=12,
    help="Size of printed text.",
)


# Does simple command-line parsing and initialization.
def parse_flags(argv=None):
    ctx = TrainingArgs()
    log.debug(ctx)
    parser.parse_args(args=argv, namespace=ctx)
    log.debug(ctx)

    if not ctx.lang_code:
        err_exit("Need to specify a language --lang")
    if not ctx.langdata_dir:
        err_exit("Need to specify path to language files --langdata_dir")
    if not ctx.tessdata_dir:
        tessdata_prefix = os.environ.get("TESSDATA_PREFIX", "")
        if not tessdata_prefix:
            err_exit(
                "Need to specify a --tessdata_dir or have a "
                "TESSDATA_PREFIX variable defined in your environment"
            )
        else:
            ctx.tessdata_dir = tessdata_prefix
    if not ctx.output_dir:
        ctx.output_dir = mkdtemp(prefix=f"trained-{ctx.lang_code}-{ctx.timestamp}")
        log.info(f"Output directory set to: {ctx.output_dir}")

    # Location where intermediate files will be created.
    if not ctx.tmp_dir:
        ctx.training_dir = mkdtemp(prefix=f"{ctx.lang_code}-{ctx.timestamp}")
    else:
        ctx.training_dir = mkdtemp(prefix=f"{ctx.lang_code}-{ctx.timestamp}", dir=ctx.tmp_dir)
    # Location of log file for the whole run.
    ctx.log_file = pathlib.Path(ctx.training_dir) / "tesstrain.log"
    log.info(f"Log file location: {ctx.log_file}")

    def show_tmpdir_location(training_dir):
        # On successful exit we will delete this first; on failure we want to let the user
        # know where the log is
        if pathlib.Path(training_dir).exists():
            print(f"Temporary files retained at: {training_dir}")

    atexit.register(show_tmpdir_location, ctx.training_dir)

    # Take training text and wordlist from the langdata directory if not
    # specified in the command-line.
    if not ctx.training_text:
        ctx.training_text = (
                pathlib.Path(ctx.langdata_dir) / ctx.lang_code / f"{ctx.lang_code}.training_text"
        )
    if not ctx.wordlist_file:
        ctx.wordlist_file = (
                pathlib.Path(ctx.langdata_dir) / ctx.lang_code / f"{ctx.lang_code}.wordlist"
        )

    ctx.word_bigrams_file = (
            pathlib.Path(ctx.langdata_dir) / ctx.lang_code / f"{ctx.lang_code}.word.bigrams"
    )
    ctx.numbers_file = (
            pathlib.Path(ctx.langdata_dir) / ctx.lang_code / f"{ctx.lang_code}.numbers"
    )
    ctx.punc_file = pathlib.Path(ctx.langdata_dir) / ctx.lang_code / f"{ctx.lang_code}.punc"
    ctx.bigram_freqs_file = pathlib.Path(ctx.training_text).with_suffix(
        ".training_text.bigram_freqs"
    )
    ctx.unigram_freqs_file = pathlib.Path(ctx.training_text).with_suffix(
        ".training_text.unigram_freqs"
    )
    ctx.train_ngrams_file = pathlib.Path(ctx.training_text).with_suffix(
        ".training_text.train_ngrams"
    )
    ctx.generate_dawgs = 1
    log.debug(ctx)
    return ctx


def cleanup(ctx):
    shutil.copy(ctx.log_file, ctx.output_dir)
    shutil.rmtree(ctx.training_dir)
    return


# Function initializes font config with a unique font cache dir.
def initialize_fontconfig(ctx):
    sample_path = pathlib.Path(ctx.font_config_cache) / "sample_text.txt"
    pathlib.Path(sample_path).write_text("Text\n")
    log.info(f"Testing font: {ctx.fonts[0]}")
    run_command(
        "text2image",
        f"--fonts_dir={ctx.fonts_dir}",
        f"--font={ctx.fonts[0]}",
        f"--outputbase={sample_path}",
        f"--text={sample_path}",
        f"--fontconfig_tmpdir={ctx.font_config_cache}",
        f"--ptsize={ctx.ptsize}",
    )


def make_fontname(font):
    return font.replace(" ", "_").replace(",", "")


def make_outbase(ctx, fontname, exposure):
    return pathlib.Path(ctx.training_dir) / f"{ctx.lang_code}.{fontname}.exp{exposure}"


# Helper function for phaseI_generate_image. Generates the image for a single
# language/font combination in a way that can be run in parallel.
def generate_font_image(ctx, font, exposure, char_spacing):
    log.info(f"Rendering using {font}")
    fontname = make_fontname(font)
    outbase = make_outbase(ctx, fontname, exposure)

    common_args = [
        f"--fontconfig_tmpdir={ctx.font_config_cache}",
        f"--fonts_dir={ctx.fonts_dir}",
        f"--strip_unrenderable_words",
        f"--leading={ctx.leading}",
        f"--char_spacing={char_spacing}",
        f"--exposure={exposure}",
        f"--outputbase={outbase}",
        f"--max_pages={ctx.max_pages}",
    ]

    if ctx.distort_image:
        common_args.append("--distort_image")

    # add --writing_mode=vertical-upright to common_args if the font is
    # specified to be rendered vertically.
    if font in VERTICAL_FONTS:
        common_args.append("--writing_mode=vertical-upright")

    run_command(
        "text2image",
        *common_args,
        f"--font={font}",
        f"--text={ctx.training_text}",
        f"--ptsize={ctx.ptsize}",
        *ctx.text2image_extra_args,
    )

    return f"{font}-{exposure}"


# Phase I : Generate (I)mages from training text for each font.
def phase_I_generate_image(ctx, par_factor=None):
    if not par_factor or par_factor <= 0:
        par_factor = 1

    log.info("=== Phase I: Generating training images ===")
    check_file_readable(ctx.training_text)
    char_spacing = 0.0

    for exposure in ctx.exposures:

        with tqdm(
                total=len(ctx.fonts)
        ) as pbar, concurrent.futures.ThreadPoolExecutor(max_workers=par_factor) as executor:
            futures = [
                executor.submit(generate_font_image, ctx, font, exposure, char_spacing)
                for font in ctx.fonts
            ]
            for future in concurrent.futures.as_completed(futures):
                try:
                    future.result()
                except Exception as exc:
                    err_exit("Failed while generating images " + str(exc))
                else:
                    pbar.update(1)

        # Check that each process was successful.
        for font in ctx.fonts:
            fontname = make_fontname(font)
            outbase = make_outbase(ctx, fontname, exposure)
            check_file_readable(str(outbase) + ".box", str(outbase) + ".tif")
    return


# Phase UP : Generate (U)nicharset and (P)roperties file.
def phase_UP_generate_unicharset(ctx):
    log.info("=== Phase UP: Generating unicharset and unichar properties files ===")

    box_files = pathlib.Path(ctx.training_dir).glob("*.box")

    ctx.unicharset_file = pathlib.Path(ctx.training_dir) / f"{ctx.lang_code}.unicharset"

    run_command(
        "unicharset_extractor",
        "--output_unicharset",
        f"{ctx.unicharset_file}",
        "--norm_mode",
        f"{ctx.norm_mode}",
        *box_files,
    )
    check_file_readable(ctx.unicharset_file)

    ctx.xheights_file = pathlib.Path(ctx.training_dir) / f"{ctx.lang_code}.xheights"
    run_command(
        "set_unicharset_properties",
        "-U",
        f"{ctx.unicharset_file}",
        "-O",
        f"{ctx.unicharset_file}",
        "-X",
        f"{ctx.xheights_file}",
        f"--script_dir={ctx.langdata_dir}",
    )
    check_file_readable(ctx.xheights_file)


# Phase E : (E)xtract .lstmf  files from .tif/.box files
def phase_E_extract_features(ctx, box_config, ext):
    log.info(f"=== Phase E: Generating {ext} files using {box_config}===")

    img_files = list(pathlib.Path(ctx.training_dir).glob("*.exp*.tif"))
    log.debug(img_files)

    # Use any available language-specific configs.
    config = ""
    testconfig = pathlib.Path(ctx.langdata_dir) / ctx.lang_code / f"{ctx.lang_code}.config"
    if testconfig.exists():
        config = testconfig
        log.info(f"Using {ctx.lang_code}.config")

    tessdata_environ = os.environ.copy()
    tessdata_environ["TESSDATA_PREFIX"] = str(ctx.tessdata_dir)

    log.info(f"Using TESSDATA_PREFIX={tessdata_environ['TESSDATA_PREFIX']}")

    with tqdm(total=len(img_files)) as pbar, concurrent.futures.ThreadPoolExecutor(
            max_workers=2
    ) as executor:
        futures = []
        for img_file in img_files:
            future = executor.submit(
                run_command,
                "tesseract",
                img_file,
                pathlib.Path(img_file).with_suffix(""),
                *box_config,
                config,
                env=tessdata_environ,
            )
            futures.append(future)

        for future in concurrent.futures.as_completed(futures):
            try:
                future.result()
            except Exception as exc:
                err_exit("Failed while extracting features: " + str(exc))
            else:
                pbar.update(1)
    # Check that all the output files were produced.
    for img_file in img_files:
        check_file_readable(pathlib.Path(img_file.with_suffix("." + ext)))

    return


def make_lstmdata(ctx):
    log.info("=== Constructing LSTM training data ===")
    lang_prefix = f"{ctx.langdata_dir}/{ctx.lang_code}/{ctx.lang_code}"
    path_output = pathlib.Path(ctx.output_dir)
    if not path_output.is_dir():
        log.info(f"Creating new directory {ctx.output_dir}")
        path_output.mkdir(exist_ok=True, parents=True)

    args = []
    if ctx.lang_is_rtl:
        args.append("--lang_is_rtl")
    if ctx.norm_mode >= 2:
        args.append("--pass_through_recoder")

    # Build the starter traineddata from the inputs.
    run_command(
        "combine_lang_model",
        "--input_unicharset",
        f"{ctx.training_dir}/{ctx.lang_code}.unicharset",
        "--script_dir",
        f"{ctx.langdata_dir}",
        "--words",
        f"{lang_prefix}.wordlist",
        "--numbers",
        f"{lang_prefix}.numbers",
        "--puncs",
        f"{lang_prefix}.punc",
        "--output_dir",
        f"{ctx.output_dir}",
        "--lang",
        f"{ctx.lang_code}",
        *args,
    )

    def get_file_list():
        training_path = pathlib.Path(ctx.training_dir)
        if ctx.save_box_tiff:
            log.info("=== Saving box/tiff pairs for training data ===")
            yield from training_path.glob(f"{ctx.lang_code}*.box")
            yield from training_path.glob(f"{ctx.lang_code}*.tif")
        log.info("=== Moving lstmf files for training data ===")
        yield from training_path.glob(f"{ctx.lang_code}.*.lstmf")

    for f in get_file_list():
        log.debug(f"Moving {f} to {path_output / f.name}")
        shutil.move(str(f), path_output / f.name)

    lstm_list = f"{ctx.output_dir}/{ctx.lang_code}.training_files.txt"
    dir_listing = (str(p) for p in path_output.glob(f"{ctx.lang_code}.*.lstmf"))
<<<<<<< HEAD
    pathlib.Path(lstm_list).write_text("\n".join(dir_listing))
=======
    with pathlib.Path(lstm_list).open(mode="w", encoding="utf-8", newline="\n") as f:
        f.write("\n".join(dir_listing))

# make__traineddata() {
#   tlog "\n=== Making final traineddata file ==="
#   local lang_prefix={ctx.langdata_dir}/${LANG_CODE}/${LANG_CODE}

#   # Combine available files for this language from the langdata dir.
#   if [[ -r ${lang_prefix}.config ]]; then
#     tlog "Copying ${lang_prefix}.config to ${TRAINING_DIR}"
#     cp ${lang_prefix}.config ${TRAINING_DIR}
#     chmod u+w ${TRAINING_DIR}/${LANG_CODE}.config
#   fi
#   if [[ -r ${lang_prefix}.params-model ]]; then
#     tlog "Copying ${lang_prefix}.params-model to ${TRAINING_DIR}"
#     cp ${lang_prefix}.params-model ${TRAINING_DIR}
#     chmod u+w ${TRAINING_DIR}/${LANG_CODE}.params-model
#   fi

#   # Compose the traineddata file.
#   run_command combine_tessdata ${TRAINING_DIR}/${LANG_CODE}.

#   # Copy it to the output dir, overwriting only if allowed by the cmdline flag.
#   if [[ ! -d ${OUTPUT_DIR} ]]; then
#       tlog "Creating new directory ${OUTPUT_DIR}"
#       mkdir -p ${OUTPUT_DIR}
#   fi
#   local destfile=${OUTPUT_DIR}/${LANG_CODE}.traineddata;
#   if [[ -f ${destfile} ]] && ((! OVERWRITE)); then
#       err_exit "File ${destfile} exists and no --overwrite specified";
#   fi
#   tlog "Moving ${TRAINING_DIR}/${LANG_CODE}.traineddata to ${OUTPUT_DIR}"
#   cp -f ${TRAINING_DIR}/${LANG_CODE}.traineddata ${destfile}
# }
>>>>>>> 0e815147
<|MERGE_RESOLUTION|>--- conflicted
+++ resolved
@@ -525,41 +525,5 @@
 
     lstm_list = f"{ctx.output_dir}/{ctx.lang_code}.training_files.txt"
     dir_listing = (str(p) for p in path_output.glob(f"{ctx.lang_code}.*.lstmf"))
-<<<<<<< HEAD
-    pathlib.Path(lstm_list).write_text("\n".join(dir_listing))
-=======
     with pathlib.Path(lstm_list).open(mode="w", encoding="utf-8", newline="\n") as f:
-        f.write("\n".join(dir_listing))
-
-# make__traineddata() {
-#   tlog "\n=== Making final traineddata file ==="
-#   local lang_prefix={ctx.langdata_dir}/${LANG_CODE}/${LANG_CODE}
-
-#   # Combine available files for this language from the langdata dir.
-#   if [[ -r ${lang_prefix}.config ]]; then
-#     tlog "Copying ${lang_prefix}.config to ${TRAINING_DIR}"
-#     cp ${lang_prefix}.config ${TRAINING_DIR}
-#     chmod u+w ${TRAINING_DIR}/${LANG_CODE}.config
-#   fi
-#   if [[ -r ${lang_prefix}.params-model ]]; then
-#     tlog "Copying ${lang_prefix}.params-model to ${TRAINING_DIR}"
-#     cp ${lang_prefix}.params-model ${TRAINING_DIR}
-#     chmod u+w ${TRAINING_DIR}/${LANG_CODE}.params-model
-#   fi
-
-#   # Compose the traineddata file.
-#   run_command combine_tessdata ${TRAINING_DIR}/${LANG_CODE}.
-
-#   # Copy it to the output dir, overwriting only if allowed by the cmdline flag.
-#   if [[ ! -d ${OUTPUT_DIR} ]]; then
-#       tlog "Creating new directory ${OUTPUT_DIR}"
-#       mkdir -p ${OUTPUT_DIR}
-#   fi
-#   local destfile=${OUTPUT_DIR}/${LANG_CODE}.traineddata;
-#   if [[ -f ${destfile} ]] && ((! OVERWRITE)); then
-#       err_exit "File ${destfile} exists and no --overwrite specified";
-#   fi
-#   tlog "Moving ${TRAINING_DIR}/${LANG_CODE}.traineddata to ${OUTPUT_DIR}"
-#   cp -f ${TRAINING_DIR}/${LANG_CODE}.traineddata ${destfile}
-# }
->>>>>>> 0e815147
+        f.write("\n".join(dir_listing))