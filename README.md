# tesstrain

> Training workflow for Tesseract 5 as a Makefile for dependency tracking.

* [Installation](#installation)
    * [Auxiliaries](#auxiliaries)
    * [Leptonica, Tesseract](#leptonica-tesseract)
       * [Windows](#windows)
    * [Python](#python)
    * [Language data](#language-data)
* [Usage](#usage)    
    * [Choose model name](#choose-model-name)
    * [Provide ground truth data](#provide-ground-truth-data)
    * [Train](#train)
    * [Change directory assumptions](#change-directory-assumptions)
    * [Make model files (traineddata)](#make-model-files-traineddata)
    * [Plotting CER](#plotting-cer)
* [License](#license)

## Installation

### Auxiliaries

You will need at least GNU `make` (minimal version 4.2), `wget`, `find`, `bash`, and `unzip`.

### Leptonica, Tesseract

You will need a recent version (>= 5.3) of tesseract built with the
training tools and matching leptonica bindings.
[Build](https://tesseract-ocr.github.io/tessdoc/Compiling)
[instructions](https://tesseract-ocr.github.io/tessdoc/Compiling-%E2%80%93-GitInstallation)
and more can be found in the [Tesseract User Manual](https://tesseract-ocr.github.io/tessdoc/).

#### Windows

  1. Install the latest tesseract (e.g. from https://digi.bib.uni-mannheim.de/tesseract/), and make sure that tesseract is added to your PATH.
  2. Install [Python 3](https://www.python.org/downloads/)
<<<<<<< HEAD
  3. Install [Git SCM to Windows](https://gitforwindows.org/) - it provides a lot of linux utilities on Windows (e.g. `find`, `unzip`, `rm`) and put `C:\Program Files\Git\usr\bin` to the beginning of your PATH variable (temporarily you can do it in `cmd` with `set PATH=C:\Program Files\Git\usr\bin;%PATH%` - unfortunately there are several Windows tools with the same name as on linux (`find`, `sort`) with different behaviour/functionality and there is need to avoid them during training.
=======
  3. Install [Git SCM to Windows](https://gitforwindows.org/) - it provides a lot of linux utilities on Windows (e.g. `find`, `unzip`, `rm`) and put `C:\Program Files\Git\usr\bin` to the beginning of your PATH variable (temporarily you can do it in `cmd` with `set PATH=C:\Program Files\Git\usr\bin;%PATH%` - unfortunately there are several Windows tools with the same name as on linux (`find`, `sort`) with different behavior/functionality and there is need to avoid them during training.
>>>>>>> 5a9d7ba1
  4. Install winget/[Windows Package Manager](https://github.com/microsoft/winget-cli/releases/) and then run `winget install GnuWin32.Make` and `winget install wget` to install missing tools.

### Python

You need a recent version of Python 3.x. For image processing the Python library `Pillow` is used.
If you don't have a global installation, please use the provided requirements file `pip install -r requirements.txt`.


### Language data

Tesseract expects some configuration data (a file `radical-stroke.txt` and `*.unicharset` for all scripts) in `DATA_DIR`.
To fetch them:

    make tesseract-langdata

(While this step is only needed once and implicitly included in the `training` target,
you might want to run it explicitly beforehand.)

## Usage

<<<<<<< HEAD
### Choose model name
=======
## Choose the model name
>>>>>>> 5a9d7ba1

Choose a name for your model. By convention, Tesseract stack models including
language-specific resources use (lowercase) three-letter codes defined in
[ISO 639](https://en.wikipedia.org/wiki/List_of_ISO_639-1_codes) with additional
information separated by underscore. E.g., `chi_tra_vert` for **tra**ditional
Chinese with **vert**ical typesetting. Language-independent (i.e. script-specific)
models use the capitalized name of the script type as an identifier. E.g.,
`Hangul_vert` for Hangul script with vertical typesetting. In the following,
the model name is referenced by `MODEL_NAME`.

### Provide ground truth data

Place ground truth consisting of line images and transcriptions in the folder
`data/MODEL_NAME-ground-truth`. This list of files will be split into training and
evaluation data, the ratio is defined by the `RATIO_TRAIN` variable.

Images must be TIFF and have the extension `.tif` or PNG and have the
extension `.png`, `.bin.png`, or `.nrm.png`.

Transcriptions must be single-line plain text and have the same name as the
line image but with the image extension replaced by `.gt.txt`.

The repository contains a ZIP archive with sample ground truth, see
[ocrd-testset.zip](./ocrd-testset.zip). Extract it to `./data/foo-ground-truth` and run
`make training`.

**NOTE:** If you want to generate line images for transcription from a full
page, see tips in [issue 7](https://github.com/OCR-D/ocrd-train/issues/7) and
in particular [@Shreeshrii's shell
script](https://github.com/OCR-D/ocrd-train/issues/7#issuecomment-419714852).

### Train

Run

    make training MODEL_NAME=name-of-the-resulting-model


which is a shortcut for

    make unicharset lists proto-model tesseract-langdata training MODEL_NAME=name-of-the-resulting-model


Run `make help` to see all the possible targets and variables:

<!-- BEGIN-EVAL -w '```' '```' -- make help -->
```

  Targets

    unicharset       Create unicharset
    charfreq         Show character histogram
    lists            Create lists of lstmf filenames for training and eval
    training         Start training (i.e. create .checkpoint files)
    traineddata      Create best and fast .traineddata files from each .checkpoint file
    proto-model      Build the proto model
    tesseract-langdata  Download stock unicharsets
    evaluation       Evaluate .checkpoint models on eval dataset via lstmeval
    plot             Generate train/eval error rate charts from training log
    clean            Clean all generated files

  Variables

    MODEL_NAME         Name of the model to be built. Default: foo
    START_MODEL        Name of the model to continue from (i.e. fine-tune). Default: ''
    PROTO_MODEL        Name of the prototype model. Default: OUTPUT_DIR/MODEL_NAME.traineddata
    WORDLIST_FILE      Optional file for dictionary DAWG. Default: OUTPUT_DIR/MODEL_NAME.wordlist
    NUMBERS_FILE       Optional file for number patterns DAWG. Default: OUTPUT_DIR/MODEL_NAME.numbers
    PUNC_FILE          Optional file for punctuation DAWG. Default: OUTPUT_DIR/MODEL_NAME.punc
    DATA_DIR           Data directory for output files, proto model, start model, etc. Default: data
    OUTPUT_DIR         Output directory for generated files. Default: DATA_DIR/MODEL_NAME
    GROUND_TRUTH_DIR   Ground truth directory. Default: OUTPUT_DIR-ground-truth
    TESSDATA_REPO      Tesseract model repo to use (_fast or _best). Default: _best
    TESSDATA           Path to the directory containing START_MODEL.traineddata
                       (for example tesseract-ocr/tessdata_best). Default: ./usr/share/tessdata
    MAX_ITERATIONS     Max iterations. Default: 10000
    EPOCHS             Set max iterations based on the number of lines for training. Default: none
    DEBUG_INTERVAL     Debug Interval. Default:  0
    LEARNING_RATE      Learning rate. Default: 0.0001 with START_MODEL, otherwise 0.002
    NET_SPEC           Network specification (in VGSL) for new model from scratch. Default: [1,36,0,1 Ct3,3,16 Mp3,3 Lfys48 Lfx96 Lrx96 Lfx256 O1c###]
    FINETUNE_TYPE      Fine-tune Training Type - Impact, Plus, Layer or blank. Default: ''
    LANG_TYPE          Language Type - Indic, RTL or blank. Default: ''
    PSM                Page segmentation mode. Default: 13
    RANDOM_SEED        Random seed for shuffling of the training data. Default: 0
    RATIO_TRAIN        Ratio of train / eval training data. Default: 0.90
    TARGET_ERROR_RATE  Stop training if the character error rate (CER in percent) gets below this value. Default: 0.01
    LOG_FILE           File to copy training output to and read plot figures from. Default: OUTPUT_DIR/training.log
```

<!-- END-EVAL -->

### Choose training regime

First, decide what [kind of training](https://tesseract-ocr.github.io/tessdoc/tess5/TrainingTesseract-5.html#introduction)
you want.

* Fine-tuning: select (and install) a `START_MODEL`
* From scratch: specify a `NET_SPEC` (see [documentation](https://tesseract-ocr.github.io/tessdoc/tess4/VGSLSpecs.html))

### Change directory assumptions

To override the default path name requirements, just set the respective variables in the above list:

    make training MODEL_NAME=name-of-the-resulting-model DATA_DIR=/data GROUND_TRUTH_DIR=/data/GT

If you want to use shell variables to override the make variables (for example because
you are running tesstrain from a script or other makefile), then you can use the `-e` flag:

    MODEL_NAME=name-of-the-resulting-model DATA_DIR=/data GROUND_TRUTH_DIR=/data/GT make -e training

### Make model files (traineddata)

When the training is finished, it will write a `traineddata` file which can be used
for text recognition with Tesseract. Note that this file does not include a
dictionary. The `tesseract` executable therefore prints a warning.

It is also possible to create additional `traineddata` files from intermediate
training results (the so-called checkpoints). This can even be done while the
training is still running. Example:

    # Add MODEL_NAME and OUTPUT_DIR like for the training.
    make traineddata

This will create two directories `tessdata_best` and `tessdata_fast` in `OUTPUT_DIR`
with a best (double based) and fast (int based) model for each checkpoint.

It is also possible to create models for selected checkpoints only. Examples:

    # Make traineddata for the checkpoint files of the last three weeks.
    make traineddata CHECKPOINT_FILES="$(find data/foo -name '*.checkpoint' -mtime -21)"

    # Make traineddata for the last two checkpoint files.
    make traineddata CHECKPOINT_FILES="$(ls -t data/foo/checkpoints/*.checkpoint | head -2)"

    # Make traineddata for all checkpoint files with CER better than 1 %.
    make traineddata CHECKPOINT_FILES="$(ls data/foo/checkpoints/*[^1-9]0.*.checkpoint)"

Add `MODEL_NAME` and `OUTPUT_DIR` and replace `data/foo` with the output directory if needed.

### Plotting CER

<<<<<<< HEAD
Training and Evaluation Character Error Rate (CER) can be plotted using matplotlib:

    # Make OUTPUT_DIR/MODEL_FILE.plot_*.png
    make plot

All the variables defined above apply, but there is no explicit dependency on `training`.

Still, the target hinges on the `LOG_FILE` intercepted during training (just will not trigger
training itself). Besides the log file, this also evaluates the trained models (for each checkpoint)
on the eval dataset. The latter is also available as an independent target `evaluation`:

    # Make OUTPUT_DIR/eval/MODEL_FILE*.*.log
    make evaluation

Plotting can even be done while training is still running, and  will depict the training status
up to that point. (It can be rerun any time the `LOG_FILE` has changed or new checkpoints written.)

As an example, use the training data provided in [ocrd-testset.zip](./ocrd-testset.zip) to do some
training and generate the plots:

    unzip ocrd-testset.zip -d data/ocrd-ground-truth
    make training MODEL_NAME=ocrd START_MODEL=frk TESSDATA=~/tessdata_best MAX_ITERATIONS=10000 &
    # Make data/ocrd/ocrd.plot_cer.png and plot_log.png (repeat during/after training)
    make plot MODEL_NAME=ocrd

Which should then look like this:

![ocrd.plot_cer.png](./ocrd.plot_cer.png)
=======
Training and Evaluation CER can be plotted using Matplotlib. A couple of scripts are provided
as a starting point in the `plot` subdirectory for plotting different training scenarios. The training
log is expected to be saved in `plot/TESSTRAIN.LOG`.

As an example, use the training data provided in 
[ocrd-testset.zip](./ocrd-testset.zip) to do training and generate the plots.
Plotting can be done while training is running also to depict the training status till then.
```
unzip ocrd-testset.zip -d data/ocrd-ground-truth
nohup make training MODEL_NAME=ocrd START_MODEL=deu_latf TESSDATA=~/tessdata_best MAX_ITERATIONS=10000 > plot/TESSTRAIN.LOG &
```
```
cd ./plot
./plot_cer.sh 
```
>>>>>>> 5a9d7ba1

## License

Software is provided under the terms of the `Apache 2.0` license.

Sample training data provided by [Deutsches Textarchiv](https://deutschestextarchiv.de) is [in the public domain](http://creativecommons.org/publicdomain/mark/1.0/).<|MERGE_RESOLUTION|>--- conflicted
+++ resolved
@@ -9,7 +9,7 @@
     * [Python](#python)
     * [Language data](#language-data)
 * [Usage](#usage)    
-    * [Choose model name](#choose-model-name)
+    * [Choose the model name](#choose-the-model-name)
     * [Provide ground truth data](#provide-ground-truth-data)
     * [Train](#train)
     * [Change directory assumptions](#change-directory-assumptions)
@@ -35,11 +35,7 @@
 
   1. Install the latest tesseract (e.g. from https://digi.bib.uni-mannheim.de/tesseract/), and make sure that tesseract is added to your PATH.
   2. Install [Python 3](https://www.python.org/downloads/)
-<<<<<<< HEAD
-  3. Install [Git SCM to Windows](https://gitforwindows.org/) - it provides a lot of linux utilities on Windows (e.g. `find`, `unzip`, `rm`) and put `C:\Program Files\Git\usr\bin` to the beginning of your PATH variable (temporarily you can do it in `cmd` with `set PATH=C:\Program Files\Git\usr\bin;%PATH%` - unfortunately there are several Windows tools with the same name as on linux (`find`, `sort`) with different behaviour/functionality and there is need to avoid them during training.
-=======
   3. Install [Git SCM to Windows](https://gitforwindows.org/) - it provides a lot of linux utilities on Windows (e.g. `find`, `unzip`, `rm`) and put `C:\Program Files\Git\usr\bin` to the beginning of your PATH variable (temporarily you can do it in `cmd` with `set PATH=C:\Program Files\Git\usr\bin;%PATH%` - unfortunately there are several Windows tools with the same name as on linux (`find`, `sort`) with different behavior/functionality and there is need to avoid them during training.
->>>>>>> 5a9d7ba1
   4. Install winget/[Windows Package Manager](https://github.com/microsoft/winget-cli/releases/) and then run `winget install GnuWin32.Make` and `winget install wget` to install missing tools.
 
 ### Python
@@ -60,11 +56,7 @@
 
 ## Usage
 
-<<<<<<< HEAD
-### Choose model name
-=======
-## Choose the model name
->>>>>>> 5a9d7ba1
+### Choose the model name
 
 Choose a name for your model. By convention, Tesseract stack models including
 language-specific resources use (lowercase) three-letter codes defined in
@@ -206,8 +198,7 @@
 
 ### Plotting CER
 
-<<<<<<< HEAD
-Training and Evaluation Character Error Rate (CER) can be plotted using matplotlib:
+Training and Evaluation Character Error Rate (CER) can be plotted using Matplotlib:
 
     # Make OUTPUT_DIR/MODEL_FILE.plot_*.png
     make plot
@@ -235,23 +226,6 @@
 Which should then look like this:
 
 ![ocrd.plot_cer.png](./ocrd.plot_cer.png)
-=======
-Training and Evaluation CER can be plotted using Matplotlib. A couple of scripts are provided
-as a starting point in the `plot` subdirectory for plotting different training scenarios. The training
-log is expected to be saved in `plot/TESSTRAIN.LOG`.
-
-As an example, use the training data provided in 
-[ocrd-testset.zip](./ocrd-testset.zip) to do training and generate the plots.
-Plotting can be done while training is running also to depict the training status till then.
-```
-unzip ocrd-testset.zip -d data/ocrd-ground-truth
-nohup make training MODEL_NAME=ocrd START_MODEL=deu_latf TESSDATA=~/tessdata_best MAX_ITERATIONS=10000 > plot/TESSTRAIN.LOG &
-```
-```
-cd ./plot
-./plot_cer.sh 
-```
->>>>>>> 5a9d7ba1
 
 ## License
 
