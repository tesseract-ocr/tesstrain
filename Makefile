--- conflicted
+++ resolved
@@ -73,6 +73,7 @@
 	@echo "  Variables"
 	@echo ""
 	@echo "    MODEL_NAME         Name of the model to be built. Default: $(MODEL_NAME)"
+	@echo "    OUTPUT_DIR         Output directory for generated files. Default: $(OUTPUT_DIR)"
 	@echo "    START_MODEL        Name of the model to continue from. Default: '$(START_MODEL)'"
 	@echo "    PROTO_MODEL        Name of the proto model. Default: '$(PROTO_MODEL)'"
 	@echo "    CORES              No of cores to use for compiling leptonica/tesseract. Default: $(CORES)"
@@ -80,7 +81,6 @@
 	@echo "    TESSERACT_VERSION  Tesseract commit. Default: $(TESSERACT_VERSION)"
 	@echo "    TESSDATA_REPO      Tesseract model repo to use. Default: $(TESSDATA_REPO)"
 	@echo "    GROUND_TRUTH_DIR   Ground truth directory. Default: $(GROUND_TRUTH_DIR)"
-	@echo "    OUTPUT_DIR         Output directory for generated files. Default: $(OUTPUT_DIR)"
 	@echo "    MAX_ITERATIONS     Max iterations. Default: $(MAX_ITERATIONS)"
 	@echo "    NET_SPEC           Network specification. Default: $(NET_SPEC)"
 	@echo "    NORM_MODE          Normalization Mode - see src/training/language_specific.sh for details. Default: $(NORM_MODE)"
@@ -136,15 +136,12 @@
 	python3 generate_line_box.py -i "$*.tif" -t "$*.gt.txt" > "$@"
 
 $(ALL_LSTMF): $(patsubst %.tif,%.lstmf,$(shell find $(GROUND_TRUTH_DIR) -name '*.tif'))
-<<<<<<< HEAD
 	no=$$(find $(GROUND_TRUTH_DIR) -name '*.lstmf'|wc -l); \
 	   if (( no * (1 - $(RATIO_TRAIN)) < 1  ));then \
-	       echo "!! ERROR !! Not enough ground truth provided: $$no < $$(( no * (1 - $(RATIO_TRAIN)))"; \
-	       exit 1; \
+	     echo "!! ERROR !! Not enough ground truth provided: $$no < $$(( no * (1 - $(RATIO_TRAIN)))"; \
+	     exit 1; \
 	   fi
-=======
-	mkdir -p $(OUTPUT_DIR)
->>>>>>> d48f983d
+	mkdir -p $(OUTPUT_DIR)
 	# https://www.gnu.org/software/coreutils/manual/html_node/Random-sources.html#Random-sources
 	find $(GROUND_TRUTH_DIR) -name '*.lstmf' | sort | \
 	  sort -R --random-source=<(openssl enc -aes-256-ctr -pass pass:"$(RANDOM_SEED)" -nosalt </dev/zero 2>/dev/null) > "$@"
