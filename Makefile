export

# Disable built-in suffix and implicit pattern rules (for software builds).
# This makes starting with a very large number of GT lines much faster.
MAKEFLAGS += -r

## Make sure that sort always uses the same sort order.
LC_ALL := C

SHELL := /bin/bash
LOCAL := $(PWD)/usr
PATH := $(LOCAL)/bin:$(PATH)

# Path to the .traineddata directory with traineddata suitable for training 
# (for example from tesseract-ocr/tessdata_best). Default: $(LOCAL)/share/tessdata
TESSDATA =  $(LOCAL)/share/tessdata

# Name of the model to be built. Default: $(MODEL_NAME)
MODEL_NAME = foo

# Data directory for output files, proto model, start model, etc. Default: $(DATA_DIR)
DATA_DIR = data

# Data directory for langdata (downloaded from Tesseract langdata repo). Default: $(LANGDATA_DIR)
LANGDATA_DIR = $(DATA_DIR)/langdata

# Output directory for generated files. Default: $(OUTPUT_DIR)
OUTPUT_DIR = $(DATA_DIR)/$(MODEL_NAME)

# Ground truth directory. Default: $(GROUND_TRUTH_DIR)
GROUND_TRUTH_DIR := $(OUTPUT_DIR)-ground-truth

# Optional Wordlist file for Dictionary dawg. Default: $(WORDLIST_FILE)
WORDLIST_FILE := $(OUTPUT_DIR)/$(MODEL_NAME).wordlist

# Optional Numbers file for number patterns dawg. Default: $(NUMBERS_FILE)
NUMBERS_FILE := $(OUTPUT_DIR)/$(MODEL_NAME).numbers

# Optional Punc file for Punctuation dawg. Default: $(PUNC_FILE)
PUNC_FILE := $(OUTPUT_DIR)/$(MODEL_NAME).punc

# Name of the model to continue from. Default: '$(START_MODEL)'
START_MODEL =

LAST_CHECKPOINT = $(OUTPUT_DIR)/checkpoints/$(MODEL_NAME)_checkpoint

# Name of the proto model. Default: '$(PROTO_MODEL)'
PROTO_MODEL = $(OUTPUT_DIR)/$(MODEL_NAME).traineddata

# No of cores to use for compiling leptonica/tesseract. Default: $(CORES)
CORES = 4

# Leptonica version. Default: $(LEPTONICA_VERSION)
LEPTONICA_VERSION := 1.80.0

# Tesseract commit. Default: $(TESSERACT_VERSION)
TESSERACT_VERSION := 4.1.1

# Tesseract model repo to use. Default: $(TESSDATA_REPO)
TESSDATA_REPO = _best

# If EPOCHS is given, it is used to set MAX_ITERATIONS.
ifeq ($(EPOCHS),)
# Max iterations. Default: $(MAX_ITERATIONS)
MAX_ITERATIONS := 10000
else
MAX_ITERATIONS := -$(EPOCHS)
endif

# Debug Interval. Default:  $(DEBUG_INTERVAL)
DEBUG_INTERVAL := 0

# Learning rate. Default: $(LEARNING_RATE)
ifdef START_MODEL
LEARNING_RATE := 0.0001
else
LEARNING_RATE := 0.002
endif

# Network specification. Default: $(NET_SPEC)
NET_SPEC := [1,36,0,1 Ct3,3,16 Mp3,3 Lfys48 Lfx96 Lrx96 Lfx192 O1c\#\#\#]

# Language Type - Indic, RTL or blank. Default: '$(LANG_TYPE)'
LANG_TYPE ?=

# Normalization mode - 2, 1 - for unicharset_extractor and Pass through Recoder for combine_lang_model
ifeq ($(LANG_TYPE),Indic)
	NORM_MODE =2
	RECODER =--pass_through_recoder
	GENERATE_BOX_SCRIPT =generate_wordstr_box.py
else
ifeq ($(LANG_TYPE),RTL)
	NORM_MODE =3
	RECODER =--pass_through_recoder --lang_is_rtl
	GENERATE_BOX_SCRIPT =generate_wordstr_box.py
else
	NORM_MODE =2
	RECODER=
	GENERATE_BOX_SCRIPT =generate_line_box.py
endif
endif

# Page segmentation mode. Default: $(PSM)
PSM = 13

# Random seed for shuffling of the training data. Default: $(RANDOM_SEED)
RANDOM_SEED := 0

# Ratio of train / eval training data. Default: $(RATIO_TRAIN)
RATIO_TRAIN := 0.90

# Default Target Error Rate. Default: $(TARGET_ERROR_RATE)
TARGET_ERROR_RATE := 0.01

# BEGIN-EVAL makefile-parser --make-help Makefile

help:
	@echo ""
	@echo "  Targets"
	@echo ""
	@echo "    unicharset       Create unicharset"
	@echo "    lists            Create lists of lstmf filenames for training and eval"
	@echo "    training         Start training"
	@echo "    traineddata      Create best and fast .traineddata files from each .checkpoint file"
	@echo "    proto-model      Build the proto model"
	@echo "    leptonica        Build leptonica"
	@echo "    tesseract        Build tesseract"
	@echo "    tesseract-langs  Download minimal stock models"
	@echo "    tesseract-langdata  Download stock unicharsets"
	@echo "    clean-box        Clean generated .box files"
	@echo "    clean-lstmf      Clean generated .lstmf files"
	@echo "    clean-output     Clean generated output files"
	@echo "    clean            Clean all generated files"
	@echo ""
	@echo "  Variables"
	@echo ""
	@echo "    TESSDATA           Path to the .traineddata directory with traineddata suitable for training "
	@echo "                       (for example from tesseract-ocr/tessdata_best). Default: $(TESSDATA)"
	@echo "    MODEL_NAME         Name of the model to be built. Default: $(MODEL_NAME)"
	@echo "    DATA_DIR           Data directory for output files, proto model, start model, etc. Default: $(DATA_DIR)"
<<<<<<< HEAD
	@echo "    LANGDATA_DIR       Data directory for langdata (downloaded from Tesseract langdata repo). Default: $(LANGDATA_DIR)"
=======
>>>>>>> 2dcb44a2
	@echo "    OUTPUT_DIR         Output directory for generated files. Default: $(OUTPUT_DIR)"
	@echo "    GROUND_TRUTH_DIR   Ground truth directory. Default: $(GROUND_TRUTH_DIR)"
	@echo "    WORDLIST_FILE      Optional Wordlist file for Dictionary dawg. Default: $(WORDLIST_FILE)"
	@echo "    NUMBERS_FILE       Optional Numbers file for number patterns dawg. Default: $(NUMBERS_FILE)"
	@echo "    PUNC_FILE          Optional Punc file for Punctuation dawg. Default: $(PUNC_FILE)"
	@echo "    START_MODEL        Name of the model to continue from. Default: '$(START_MODEL)'"
	@echo "    PROTO_MODEL        Name of the proto model. Default: '$(PROTO_MODEL)'"
	@echo "    CORES              No of cores to use for compiling leptonica/tesseract. Default: $(CORES)"
	@echo "    LEPTONICA_VERSION  Leptonica version. Default: $(LEPTONICA_VERSION)"
	@echo "    TESSERACT_VERSION  Tesseract commit. Default: $(TESSERACT_VERSION)"
	@echo "    TESSDATA_REPO      Tesseract model repo to use (_fast or _best). Default: $(TESSDATA_REPO)"
	@echo "    MAX_ITERATIONS     Max iterations. Default: $(MAX_ITERATIONS)"
	@echo "    EPOCHS             Set max iterations based on the number of lines for the training. Default: none"
	@echo "    DEBUG_INTERVAL     Debug Interval. Default:  $(DEBUG_INTERVAL)"
	@echo "    LEARNING_RATE      Learning rate. Default: $(LEARNING_RATE)"
	@echo "    NET_SPEC           Network specification. Default: $(NET_SPEC)"
	@echo "    LANG_TYPE          Language Type - Indic, RTL or blank. Default: '$(LANG_TYPE)'"
	@echo "    PSM                Page segmentation mode. Default: $(PSM)"
	@echo "    RANDOM_SEED        Random seed for shuffling of the training data. Default: $(RANDOM_SEED)"
	@echo "    RATIO_TRAIN        Ratio of train / eval training data. Default: $(RATIO_TRAIN)"
	@echo "    TARGET_ERROR_RATE  Default Target Error Rate. Default: $(TARGET_ERROR_RATE)"

# END-EVAL

.PRECIOUS: $(OUTPUT_DIR)/checkpoints/$(MODEL_NAME)*_checkpoint

.PHONY: clean help leptonica lists proto-model tesseract tesseract-langs tesseract-langdata training unicharset

ALL_GT = $(OUTPUT_DIR)/all-gt
ALL_LSTMF = $(OUTPUT_DIR)/all-lstmf

# Create unicharset
unicharset: $(OUTPUT_DIR)/unicharset

# Create lists of lstmf filenames for training and eval
lists: $(OUTPUT_DIR)/list.train $(OUTPUT_DIR)/list.eval

$(OUTPUT_DIR)/list.eval \
$(OUTPUT_DIR)/list.train: $(ALL_LSTMF)
	@mkdir -p $(OUTPUT_DIR)
	@total=$$(wc -l < $(ALL_LSTMF)); \
	  train=$$(echo "$$total * $(RATIO_TRAIN) / 1" | bc); \
	  test "$$train" = "0" && \
	    echo "Error: missing ground truth for training" && exit 1; \
	  eval=$$(echo "$$total - $$train" | bc); \
	  test "$$eval" = "0" && \
	    echo "Error: missing ground truth for evaluation" && exit 1; \
	  set -x; \
	  head -n "$$train" $(ALL_LSTMF) > "$(OUTPUT_DIR)/list.train"; \
	  tail -n "$$eval" $(ALL_LSTMF) > "$(OUTPUT_DIR)/list.eval"

ifdef START_MODEL
$(DATA_DIR)/$(START_MODEL)/$(MODEL_NAME).lstm-unicharset:
	@mkdir -p $(@D)
	combine_tessdata -u $(TESSDATA)/$(START_MODEL).traineddata $(basename $@)
$(OUTPUT_DIR)/my.unicharset: $(ALL_GT)
	@mkdir -p $(@D)
	unicharset_extractor --output_unicharset "$@" --norm_mode $(NORM_MODE) "$^"
$(OUTPUT_DIR)/unicharset: $(DATA_DIR)/$(START_MODEL)/$(MODEL_NAME).lstm-unicharset $(OUTPUT_DIR)/my.unicharset
	merge_unicharsets $^ "$@"
else
$(OUTPUT_DIR)/unicharset: $(ALL_GT)
	@mkdir -p $(@D)
	unicharset_extractor --output_unicharset "$@" --norm_mode $(NORM_MODE) "$(ALL_GT)"
endif

# Start training
training: $(OUTPUT_DIR).traineddata

$(ALL_GT): $(shell find -L $(GROUND_TRUTH_DIR) -name '*.gt.txt')
	@mkdir -p $(OUTPUT_DIR)
	find -L $(GROUND_TRUTH_DIR) -name '*.gt.txt' | xargs paste -s > "$@"

.PRECIOUS: %.box
%.box: %.png %.gt.txt
	PYTHONIOENCODING=utf-8 python3 $(GENERATE_BOX_SCRIPT) -i "$*.png" -t "$*.gt.txt" > "$@"

%.box: %.bin.png %.gt.txt
	PYTHONIOENCODING=utf-8 python3 $(GENERATE_BOX_SCRIPT) -i "$*.bin.png" -t "$*.gt.txt" > "$@"

%.box: %.nrm.png %.gt.txt
	PYTHONIOENCODING=utf-8 python3 $(GENERATE_BOX_SCRIPT) -i "$*.nrm.png" -t "$*.gt.txt" > "$@"

%.box: %.tif %.gt.txt
	PYTHONIOENCODING=utf-8 python3 $(GENERATE_BOX_SCRIPT) -i "$*.tif" -t "$*.gt.txt" > "$@"

$(ALL_LSTMF): $(patsubst %.gt.txt,%.lstmf,$(shell find -L $(GROUND_TRUTH_DIR) -name '*.gt.txt'))
	@mkdir -p $(OUTPUT_DIR)
	find -L $(GROUND_TRUTH_DIR) -name '*.lstmf' | python3 shuffle.py $(RANDOM_SEED) > "$@"

%.lstmf: %.box
	@if test -f "$*.png"; then \
	  image="$*.png"; \
	elif test -f "$*.bin.png"; then \
	  image="$*.bin.png"; \
	elif test -f "$*.nrm.png"; then \
	  image="$*.nrm.png"; \
	else \
	  image="$*.tif"; \
	fi; \
	set -x; \
	tesseract "$${image}" $* --psm $(PSM) lstm.train

CHECKPOINT_FILES := $(wildcard $(OUTPUT_DIR)/checkpoints/$(MODEL_NAME)*.checkpoint)
.PHONY: traineddata

# Create best and fast .traineddata files from each .checkpoint file
traineddata: $(OUTPUT_DIR)/tessdata_best $(OUTPUT_DIR)/tessdata_fast

traineddata: $(subst checkpoints,tessdata_best,$(patsubst %.checkpoint,%.traineddata,$(CHECKPOINT_FILES)))
traineddata: $(subst checkpoints,tessdata_fast,$(patsubst %.checkpoint,%.traineddata,$(CHECKPOINT_FILES)))
$(OUTPUT_DIR)/tessdata_best $(OUTPUT_DIR)/tessdata_fast:
	mkdir $@
$(OUTPUT_DIR)/tessdata_best/%.traineddata: $(OUTPUT_DIR)/checkpoints/%.checkpoint
	lstmtraining \
          --stop_training \
          --continue_from $< \
          --traineddata $(PROTO_MODEL) \
          --model_output $@
$(OUTPUT_DIR)/tessdata_fast/%.traineddata: $(OUTPUT_DIR)/checkpoints/%.checkpoint
	lstmtraining \
          --stop_training \
          --continue_from $< \
          --traineddata $(PROTO_MODEL) \
          --convert_to_int \
          --model_output $@

# Build the proto model
proto-model: $(PROTO_MODEL)

$(PROTO_MODEL): $(OUTPUT_DIR)/unicharset $(TESSERACT_LANGDATA)
	combine_lang_model \
	  --input_unicharset $(OUTPUT_DIR)/unicharset \
	  --script_dir $(LANGDATA_DIR) \
	  --numbers $(NUMBERS_FILE) \
	  --puncs $(PUNC_FILE) \
	  --words $(WORDLIST_FILE) \
	  --output_dir $(DATA_DIR) \
	  $(RECODER) \
	  --lang $(MODEL_NAME)

ifdef START_MODEL
$(LAST_CHECKPOINT): unicharset lists $(PROTO_MODEL)
	@mkdir -p $(OUTPUT_DIR)/checkpoints
	lstmtraining \
	  --debug_interval $(DEBUG_INTERVAL) \
	  --traineddata $(PROTO_MODEL) \
	  --old_traineddata $(TESSDATA)/$(START_MODEL).traineddata \
	  --continue_from $(DATA_DIR)/$(START_MODEL)/$(MODEL_NAME).lstm \
	  --learning_rate $(LEARNING_RATE) \
	  --model_output $(OUTPUT_DIR)/checkpoints/$(MODEL_NAME) \
	  --train_listfile $(OUTPUT_DIR)/list.train \
	  --eval_listfile $(OUTPUT_DIR)/list.eval \
	  --max_iterations $(MAX_ITERATIONS) \
	  --target_error_rate $(TARGET_ERROR_RATE)
$(OUTPUT_DIR).traineddata: $(LAST_CHECKPOINT)
	lstmtraining \
	--stop_training \
	--continue_from $(LAST_CHECKPOINT) \
	--traineddata $(PROTO_MODEL) \
	--model_output $@
else
$(LAST_CHECKPOINT): unicharset lists $(PROTO_MODEL)
	@mkdir -p $(OUTPUT_DIR)/checkpoints
	lstmtraining \
	  --debug_interval $(DEBUG_INTERVAL) \
	  --traineddata $(PROTO_MODEL) \
	  --learning_rate $(LEARNING_RATE) \
	  --net_spec "$(subst c###,c`head -n1 $(OUTPUT_DIR)/unicharset`,$(NET_SPEC))" \
	  --model_output $(OUTPUT_DIR)/checkpoints/$(MODEL_NAME) \
	  --train_listfile $(OUTPUT_DIR)/list.train \
	  --eval_listfile $(OUTPUT_DIR)/list.eval \
	  --max_iterations $(MAX_ITERATIONS) \
	  --target_error_rate $(TARGET_ERROR_RATE)
$(OUTPUT_DIR).traineddata: $(LAST_CHECKPOINT)
	lstmtraining \
	--stop_training \
	--continue_from $(LAST_CHECKPOINT) \
	--traineddata $(PROTO_MODEL) \
	--model_output $@
endif

TESSERACT_SCRIPTS := Arabic Armenian Bengali Bopomofo Canadian_Aboriginal Cherokee Cyrillic
TESSERACT_SCRIPTS += Devanagari Ethiopic Georgian Greek Gujarati Gurmukhi
TESSERACT_SCRIPTS += Hangul Han Hebrew Hiragana Kannada Katakana Khmer Lao Latin
TESSERACT_SCRIPTS += Malayalam Myanmar Ogham Oriya Runic Sinhala Syriac Tamil Telugu Thai

TESSERACT_LANGDATA = $(LANGDATA_DIR)/radical-stroke.txt $(TESSERACT_SCRIPTS:%=$(LANGDATA_DIR)/%.unicharset)

tesseract-langdata: $(TESSERACT_LANGDATA)

$(TESSERACT_LANGDATA):
	wget -O $@ 'https://github.com/tesseract-ocr/langdata_lstm/raw/master/$(@F)'

# Build leptonica
leptonica: leptonica.built

leptonica.built: leptonica-$(LEPTONICA_VERSION)
	cd $< ; \
		./configure --prefix=$(LOCAL) && \
		make -j$(CORES) install SUBDIRS=src && \
		date > "$@"

leptonica-$(LEPTONICA_VERSION): leptonica-$(LEPTONICA_VERSION).tar.gz
	tar xf "$<"

leptonica-$(LEPTONICA_VERSION).tar.gz:
	wget 'http://www.leptonica.org/source/$@'

# Build tesseract
tesseract: tesseract.built tesseract-langs

tesseract.built: tesseract-$(TESSERACT_VERSION)
	cd $< && \
		sh autogen.sh && \
		PKG_CONFIG_PATH="$(LOCAL)/lib/pkgconfig" \
			./configure --prefix=$(LOCAL) && \
		LDFLAGS="-L$(LOCAL)/lib"\
			make -j$(CORES) install && \
		LDFLAGS="-L$(LOCAL)/lib"\
			make -j$(CORES) training-install && \
		date > "$@"

tesseract-$(TESSERACT_VERSION):
	wget https://github.com/tesseract-ocr/tesseract/archive/$(TESSERACT_VERSION).zip
	unzip $(TESSERACT_VERSION).zip

# Download tesseract-langs
tesseract-langs: $(TESSDATA)/eng.traineddata

$(TESSDATA)/%.traineddata:
	wget -O $@ 'https://github.com/tesseract-ocr/tessdata$(TESSDATA_REPO)/raw/master/$(@F)'

# Clean generated .box files
.PHONY: clean-box
clean-box:
	find -L $(GROUND_TRUTH_DIR) -name '*.box' -delete

# Clean generated .lstmf files
.PHONY: clean-lstmf
clean-lstmf:
	find -L $(GROUND_TRUTH_DIR) -name '*.lstmf' -delete

# Clean generated output files
.PHONY: clean-output
clean-output:
	rm -rf $(OUTPUT_DIR)

# Clean all generated files
clean: clean-box clean-lstmf clean-output	<|MERGE_RESOLUTION|>--- conflicted
+++ resolved
@@ -138,10 +138,7 @@
 	@echo "                       (for example from tesseract-ocr/tessdata_best). Default: $(TESSDATA)"
 	@echo "    MODEL_NAME         Name of the model to be built. Default: $(MODEL_NAME)"
 	@echo "    DATA_DIR           Data directory for output files, proto model, start model, etc. Default: $(DATA_DIR)"
-<<<<<<< HEAD
 	@echo "    LANGDATA_DIR       Data directory for langdata (downloaded from Tesseract langdata repo). Default: $(LANGDATA_DIR)"
-=======
->>>>>>> 2dcb44a2
 	@echo "    OUTPUT_DIR         Output directory for generated files. Default: $(OUTPUT_DIR)"
 	@echo "    GROUND_TRUTH_DIR   Ground truth directory. Default: $(GROUND_TRUTH_DIR)"
 	@echo "    WORDLIST_FILE      Optional Wordlist file for Dictionary dawg. Default: $(WORDLIST_FILE)"
